--- conflicted
+++ resolved
@@ -1,17 +1,10 @@
 import { combineReducers } from 'redux'
 
-<<<<<<< HEAD
 import { loadingReducer as loading } from './loading/reducer'
 import { mapReducer as map } from './map/reducer'
 import { modalReducer as modal } from './modal/reducer'
 import { sidebarReducer as sidebar } from './sidebar/reducer'
-=======
-import loading from './loading/reducer'
-import map from './map/reducer'
-import modal from './modal/reducer'
 import { toastReducer as toast } from './toast/reducer'
-import sidebar from './sidebar/reducer'
->>>>>>> 1c913f55
 
 export * from './loading/reducer'
 export * from './map/reducer'
