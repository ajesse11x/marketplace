import { connect } from 'react-redux'
<<<<<<< HEAD
import { editParcel } from 'modules/parcels/actions'
=======
import { editParcel } from 'actions'
import { getWallet, isLoading, isError } from 'modules/wallet/reducer'
>>>>>>> cbfc7856

import WalletParcels from './WalletParcels'

const mapState = state => {
  return {
    isLoading: isLoading(state),
    hasError: isError(state),
    wallet: getWallet(state)
  }
}

const mapDispatch = dispatch => ({
  onEdit: parcel => dispatch(editParcel(parcel))
})

export default connect(mapState, mapDispatch)(WalletParcels)<|MERGE_RESOLUTION|>--- conflicted
+++ resolved
@@ -1,10 +1,6 @@
 import { connect } from 'react-redux'
-<<<<<<< HEAD
 import { editParcel } from 'modules/parcels/actions'
-=======
-import { editParcel } from 'actions'
 import { getWallet, isLoading, isError } from 'modules/wallet/reducer'
->>>>>>> cbfc7856
 
 import WalletParcels from './WalletParcels'
 
