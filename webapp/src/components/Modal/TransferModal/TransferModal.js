--- conflicted
+++ resolved
@@ -2,14 +2,8 @@
 import { Link } from 'react-router-dom'
 import PropTypes from 'prop-types'
 
-<<<<<<< HEAD
-import { Button } from 'semantic-ui-react'
-import BaseModal from '../BaseModal'
-import Loading from 'components/Loading'
-=======
 import { Button, Loader } from 'semantic-ui-react'
 import BaseModal from '../BaseModal'
->>>>>>> db930b8c
 import SuccessCheck from 'components/SuccessCheck'
 import EtherscanLink from 'components/EtherscanLink'
 import { transferType } from 'components/types'
