--- conflicted
+++ resolved
@@ -25,12 +25,8 @@
 .ParcelDetail .parcel-name {
   margin-top: 0;
   font-size: 26px;
-<<<<<<< HEAD
-  font-family: 'Source Sans Pro', Helvetica, sans-serif;
-=======
   font-family: "Source Sans Pro", Helvetica, sans-serif;
   font-weight: 400;
->>>>>>> db930b8c
 }
 
 .ParcelDetail .parcel-name-secondary {
