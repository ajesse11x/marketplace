import React from 'react'
import PropTypes from 'prop-types'

import { locations } from 'locations'
<<<<<<< HEAD
import { Container } from 'semantic-ui-react'
import Navbar from 'components/Navbar'
import Loading from 'components/Loading'
=======
import { Container, Loader } from 'semantic-ui-react'
import Navbar from 'components/Navbar'
>>>>>>> db930b8c
import ParcelPreview from 'components/ParcelPreview'
import ParcelDetail from './ParcelDetail'

import { walletType, parcelType, districtType } from 'components/types'

import './ParcelDetailPage.css'

export default class ParcelDetailPage extends React.PureComponent {
  static propTypes = {
    wallet: walletType,
    districts: PropTypes.objectOf(districtType).isRequired,
    isAddressLoading: PropTypes.bool.isRequired,
    isParcelError: PropTypes.bool.isRequired,
    parcel: parcelType,
    x: PropTypes.string.isRequired,
    y: PropTypes.string.isRequired,
    onConnect: PropTypes.func,
    onFetchParcel: PropTypes.func,
    onTransfer: PropTypes.func
  }

  componentWillMount() {
    const { x, y, onConnect, onFetchParcel } = this.props

    onConnect()
    onFetchParcel(x, y)
  }

  componentWillReceiveProps(nextProps) {
    if (nextProps.isParcelError) {
      return this.props.onNavigate(locations.root)
    }
  }

  isLoading() {
    return !this.props.parcel || this.props.isAddressLoading
  }

  handleTransfer = e => {
    const { parcel } = this.props
    this.props.onTransfer(parcel)
  }

  render() {
    const { wallet, parcel, districts, isParcelError } = this.props

    return (
      <div className="ParcelDetailPage">
        <Navbar />

        {isParcelError ? null : this.isLoading() ? (
          <Loader size="massive" />
        ) : (
          <React.Fragment>
            <div className="parcel-preview">
              <ParcelPreview x={parcel.x} y={parcel.y} />
            </div>
            <Container>
              <ParcelDetail
                wallet={wallet}
                parcel={parcel}
                districts={districts}
                onTransfer={this.handleTransfer}
              />
            </Container>
          </React.Fragment>
        )}
      </div>
    )
  }
}<|MERGE_RESOLUTION|>--- conflicted
+++ resolved
@@ -2,14 +2,8 @@
 import PropTypes from 'prop-types'
 
 import { locations } from 'locations'
-<<<<<<< HEAD
-import { Container } from 'semantic-ui-react'
-import Navbar from 'components/Navbar'
-import Loading from 'components/Loading'
-=======
 import { Container, Loader } from 'semantic-ui-react'
 import Navbar from 'components/Navbar'
->>>>>>> db930b8c
 import ParcelPreview from 'components/ParcelPreview'
 import ParcelDetail from './ParcelDetail'
 
