--- conflicted
+++ resolved
@@ -4,11 +4,6 @@
 import { locations } from 'locations'
 
 import HomePage from 'components/HomePage'
-<<<<<<< HEAD
-import SettingsPage from 'components/SettingsPage'
-import MarketplacePage from 'components/MarketplacePage'
-=======
->>>>>>> db930b8c
 import ParcelDetailPage from 'components/ParcelDetailPage'
 import MarketplacePage from 'components/MarketplacePage'
 import PublishPage from 'components/PublishPage'
@@ -32,10 +27,7 @@
       <Route exact path={locations.parcelMap} component={HomePage} />
       <Route exact path={locations.parcel} component={ParcelDetailPage} />
       <Route exact path={locations.marketplace} component={MarketplacePage} />
-<<<<<<< HEAD
-=======
       <Route exact path={locations.publish} component={PublishPage} />
->>>>>>> db930b8c
       <Route exact path={locations.settings} component={SettingsPage} />
       <Route exact path={locations.colorCodes} component={ColorKeyPage} />
       <Route exact path={locations.privacy} component={PrivacyPage} />
