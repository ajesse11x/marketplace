--- conflicted
+++ resolved
@@ -2,41 +2,18 @@
 
 import addressSaga from 'modules/address/sagas'
 import districtsSaga from 'modules/districts/sagas'
+import locationSaga from 'modules/location/sagas'
 import parcelsSaga from 'modules/parcels/sagas'
-<<<<<<< HEAD
-import locationSaga from 'modules/location/sagas'
+import uiSaga from 'modules/ui/sagas'
+import walletSaga from 'modules/wallet/sagas'
 
 export default function* saga() {
   yield all([
-    districtsSaga(),
-    walletSaga(),
-    uiSaga(),
-    parcelsSaga(),
-    locationSaga()
-  ])
-}
-=======
-import uiSaga from 'modules/ui/sagas'
-import walletSaga from 'modules/wallet/sagas'
-
-function* rootSaga() {
-  yield all([
     addressSaga(),
     districtsSaga(),
+    locationSaga(),
     parcelsSaga(),
     uiSaga(),
     walletSaga()
   ])
-
-  yield takeEvery(types.navigateTo, handleLocationChange)
-}
-
-// -------------------------------------------------------------------------
-// Location
-
-function* handleLocationChange(action) {
-  yield put(push(action.url))
-}
-
-export default rootSaga
->>>>>>> cbfc7856
+}